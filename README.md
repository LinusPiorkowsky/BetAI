# BetAI
<<<<<<< HEAD
Eine Website die Fußball Vorhersagen mit hilfe einen RNN macht. 
Eine Website die Fußball Vorhersagen mit hilfe eines Random Forest Models macht. 

## Inhalt Ziele
- Keine Anmeldung
- Startseite mit den alten vorhersagen und abgleich Top 5
- Wettvorhersage nur sortierbar nach Liga und nur für nächsten Spieltag
  - Vielleicht Ausgabe der Vorhersage mit 1/2 begründungen
  - Sieg/ Niederlage/ Unentschieden Über/Unter 2,5
=======
Eine Website die Fußball Vorhersagen mit hilfe eines Random Forest Models macht. 

>>>>>>> 985ce2c0
## Checklist Reihenfolge
- Model (Random Forest oder RNN) + Head to Head + Performance letzter 5/10 Spiele
- Download und Predictions Takten
  - Montags 12 Uhr  --> 2024_25.csv
  - Montags 13 Uhr --> Results.csv (Prediction letzter Woche abgleich mit 2024_25)
  - Montags/Dienstag/Mittwoch/Donnerstag 14 Uhr --> prediction.csv
- Flask Screens:
  - Results
  - Prediction
  - Analytics
  - FAQ
- Webiste online bringen<|MERGE_RESOLUTION|>--- conflicted
+++ resolved
@@ -1,27 +1,9 @@
 # BetAI
-<<<<<<< HEAD
 Eine Website die Fußball Vorhersagen mit hilfe einen RNN macht. 
-Eine Website die Fußball Vorhersagen mit hilfe eines Random Forest Models macht. 
 
 ## Inhalt Ziele
 - Keine Anmeldung
 - Startseite mit den alten vorhersagen und abgleich Top 5
 - Wettvorhersage nur sortierbar nach Liga und nur für nächsten Spieltag
   - Vielleicht Ausgabe der Vorhersage mit 1/2 begründungen
-  - Sieg/ Niederlage/ Unentschieden Über/Unter 2,5
-=======
-Eine Website die Fußball Vorhersagen mit hilfe eines Random Forest Models macht. 
-
->>>>>>> 985ce2c0
-## Checklist Reihenfolge
-- Model (Random Forest oder RNN) + Head to Head + Performance letzter 5/10 Spiele
-- Download und Predictions Takten
-  - Montags 12 Uhr  --> 2024_25.csv
-  - Montags 13 Uhr --> Results.csv (Prediction letzter Woche abgleich mit 2024_25)
-  - Montags/Dienstag/Mittwoch/Donnerstag 14 Uhr --> prediction.csv
-- Flask Screens:
-  - Results
-  - Prediction
-  - Analytics
-  - FAQ
-- Webiste online bringen+  - Sieg/ Niederlage/ Unentschieden Über/Unter 2,5